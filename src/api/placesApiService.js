/**
 * Google Places API服务
 * 封装对Google Places API新版(New)的调用
 */
const axios = require('axios');
const appConfig = require('../utils/appConfig');

const COMMON_FIELD_MASK = 'id,displayName,types,location,businessStatus,googleMapsUri,photos,viewport';
const MAX_PAGES_TO_FETCH = 5;
const PAGINATION_DELAY_MS = 2000;

/**
 * Performs a "Nearby Search" using the Google Places API.
 * @param {Object} searchParams - Search parameters.
 * @param {string[]} searchParams.includedTypes - Array of types to include (e.g., ["cafe"]).
 * @param {string[]} [searchParams.excludedTypes] - Array of types to exclude.
 * @param {Object} searchParams.locationRestriction - Geographic restriction.
 * @param {Object} searchParams.locationRestriction.circle - Circle definition.
 * @param {Object} searchParams.locationRestriction.circle.center - Center of the circle.
 * @param {number} searchParams.locationRestriction.circle.center.latitude - Latitude.
 * @param {number} searchParams.locationRestriction.circle.center.longitude - Longitude.
 * @param {number} searchParams.locationRestriction.circle.radius - Radius in meters.
 * @returns {Promise<Object>} - Object containing all found places: { places: Array }.
 */
async function searchNearbyPlaces(searchParams) {
  const config = await appConfig.getConfig();
  const apiKey = config.MAPS_API_KEY;
  
  // Log 1: Incoming searchParams (Kept from prompt#33)
  console.log('searchNearbyPlaces received searchParams:', JSON.stringify(searchParams, null, 2));

  let allPlaces = [];
  let currentPageToken = null;
  let pagesFetched = 0;

  // Initialize baseRequestBody without locationRestriction initially
  const baseRequestBody = {
    includedTypes: searchParams.includedTypes, // Assuming searchParams provides this, as per pererenanNearbyTest config
      maxResultCount: 20,
      languageCode: "en",
    // rankPreference is not set, so it defaults to POPULARITY for Nearby Search.
  };

  if (searchParams.excludedTypes && searchParams.excludedTypes.length > 0) {
    baseRequestBody.excludedTypes = searchParams.excludedTypes;
  }

  // Log values used for building locationRestriction
  console.log('For locationRestriction construction - searchParams.location:', searchParams.location);
  console.log('For locationRestriction construction - searchParams.radius:', searchParams.radius);
    
  // Construct locationRestriction if location and radius are valid
  if (searchParams.location && typeof searchParams.radius === 'number') {
    const [latStr, lngStr] = String(searchParams.location).split(',');
    const lat = parseFloat(latStr);
    const lng = parseFloat(lngStr);
    // Ensure radius is treated as a number, even if it's a string in searchParams (though typeof check helps)
    const radiusNum = parseFloat(String(searchParams.radius));

    if (!isNaN(lat) && !isNaN(lng) && !isNaN(radiusNum) && radiusNum > 0) {
      baseRequestBody.locationRestriction = {
        circle: {
          center: {
            latitude: lat,
            longitude: lng
          },
          radius: radiusNum
        }
      };
      console.log('Successfully constructed locationRestriction:', JSON.stringify(baseRequestBody.locationRestriction, null, 2));
    } else {
      console.error('Error: Invalid parsed values for location or radius. Latitude:', lat, 'Longitude:', lng, 'Radius:', radiusNum, '. locationRestriction will NOT be added.');
      // Nearby Search will likely fail if locationRestriction is missing.
    }
  } else {
    console.warn('Warning: searchParams.location or searchParams.radius is missing, or radius is not a number. locationRestriction will NOT be added for Nearby Search. API call will likely fail.');
  }

  // Log 3: Constructed baseRequestBody (Kept from prompt#33, now shows correctly built locationRestriction)
  console.log('Constructed baseRequestBody for Nearby Search (before pageToken):', JSON.stringify(baseRequestBody, null, 2));

  console.log(`Using API key starting with: ${apiKey ? apiKey.substring(0, 4) : 'N/A'}*** for Nearby Search`);

  do {
    const requestBody = { ...baseRequestBody };
    if (currentPageToken) {
      requestBody.pageToken = currentPageToken;
    }

    console.log(`Requesting page ${pagesFetched + 1} for Nearby Search. Body:`, JSON.stringify(requestBody));

    try {
      const response = await axios.post(
        'https://places.googleapis.com/v1/places:searchNearby',
      requestBody,
      {
        headers: {
          'Content-Type': 'application/json',
          'X-Goog-Api-Key': apiKey,
            'X-Goog-FieldMask': COMMON_FIELD_MASK
        }
      }
    );

      console.log(`Nearby Search - Google API Response Data for Page ${pagesFetched + 1}:`, JSON.stringify(response.data, null, 2));

      if (response.data && response.data.places) {
        allPlaces = allPlaces.concat(response.data.places);
        console.log(`Nearby Search - Page ${pagesFetched + 1} fetched ${response.data.places.length} places. Total accumulated: ${allPlaces.length}`);
      }

      currentPageToken = response.data.nextPageToken || null;
      pagesFetched++;

      if (currentPageToken && pagesFetched < MAX_PAGES_TO_FETCH) {
        console.log(`Nearby Search - Delaying for ${PAGINATION_DELAY_MS / 1000} seconds before fetching page ${pagesFetched + 1}...`);
        await new Promise(resolve => setTimeout(resolve, PAGINATION_DELAY_MS));
      }

    } catch (error) {
      console.error(`Error fetching page ${pagesFetched + 1} of Nearby Search results:`);
      if (error.response) {
        console.error('Response status:', error.response.status);
        console.error('Response data:', error.response.data);
      } else {
        console.error('Error message:', error.message);
      }
      currentPageToken = null;
      break;
    }
  } while (currentPageToken && pagesFetched < MAX_PAGES_TO_FETCH);

  console.log(`Finished fetching Nearby Search results. Total pages fetched: ${pagesFetched}. Total places: ${allPlaces.length}`);
  return { places: allPlaces };
}

/**
 * Performs a "Text Search" using the Google Places API.
 * @param {Object} searchParams - Search parameters.
 * @param {string} searchParams.textQuery - The text query to search for.
 * @param {Object} [searchParams.locationBias] - Optional geographic bias.
 * @param {Object} [searchParams.locationBias.circle] - Circle definition for bias.
 * @param {Object} [searchParams.locationBias.circle.center] - Center of the circle.
 * @param {number} [searchParams.locationBias.circle.center.latitude] - Latitude.
 * @param {number} [searchParams.locationBias.circle.center.longitude] - Longitude.
 * @param {number} [searchParams.locationBias.circle.radius] - Radius in meters.
 * @returns {Promise<Object>} - Object containing all found places: { places: Array }.
 */
async function searchTextPlaces(searchParams) { // Renamed from getAllTextSearchResults
  const config = await appConfig.getConfig();
  const apiKey = config.MAPS_API_KEY;
  const fieldMask = 'places.id,places.displayName,places.formattedAddress'; // Using a minimal field mask specific for searchText

  let allPlaces = [];
  let currentPageToken = null;
  let pagesFetched = 0;
  // const MAX_PAGES_TO_FETCH and PAGINATION_DELAY_MS are defined globally

  const baseRequestBody = {
    textQuery: searchParams.textQuery,
    maxResultCount: 20,
    languageCode: "en",
    // No rankPreference for Text Search (New)
    // No includedTypes as top-level parameter for Text Search (New)
  };

  if (searchParams.locationBias) { // Expecting locationBias, as per prompt#31
    baseRequestBody.locationBias = searchParams.locationBias;
  } else if (searchParams.location && searchParams.radius) { // Fallback for older structure, convert to locationBias
    console.warn("Warning: 'location' and 'radius' params received for searchTextPlaces, converting to 'locationBias'. Prefer 'locationBias' directly.");
    const [lat, lng] = searchParams.location.split(',');
    baseRequestBody.locationBias = {
      circle: {
        center: {
          latitude: parseFloat(lat),
          longitude: parseFloat(lng)
        },
        radius: parseFloat(searchParams.radius)
      }
    };
  } else {
    console.warn('Warning: locationBias is recommended for Text Search for more relevant results if a specific area is targeted.');
  }

  console.log(`Using API key starting with: ${apiKey ? apiKey.substring(0, 4) : 'N/A'}*** for Text Search`);

  do {
    const requestBody = { ...baseRequestBody };
    if (currentPageToken) {
      requestBody.pageToken = currentPageToken;
    }

    console.log(`Requesting page ${pagesFetched + 1} for Text Search. Body:`, JSON.stringify(requestBody));

    try {
      const response = await axios.post(
        'https://places.googleapis.com/v1/places:searchText',
        requestBody,
        {
          headers: {
            'Content-Type': 'application/json',
            'X-Goog-Api-Key': apiKey,
            'X-Goog-FieldMask': fieldMask
          }
        }
      );
      
      console.log(`Text Search - Google API Response Data for Page ${pagesFetched + 1}:`, JSON.stringify(response.data, null, 2));

      if (response.data && response.data.places) {
        allPlaces = allPlaces.concat(response.data.places);
        console.log(`Text Search - Page ${pagesFetched + 1} fetched ${response.data.places.length} places. Total accumulated: ${allPlaces.length}`);
      }
      
      currentPageToken = response.data.nextPageToken || null;
      pagesFetched++;

      if (currentPageToken && pagesFetched < MAX_PAGES_TO_FETCH) {
        console.log(`Text Search - Delaying for ${PAGINATION_DELAY_MS / 1000} seconds before fetching page ${pagesFetched + 1}...`);
        await new Promise(resolve => setTimeout(resolve, PAGINATION_DELAY_MS));
      }

  } catch (error) {
      console.error(`Error fetching page ${pagesFetched + 1} of Text Search results:`);
    if (error.response) {
        console.error('Response status:', error.response.status);
      console.error('Response data:', error.response.data);
      } else {
        console.error('Error message:', error.message);
    }
      currentPageToken = null;
      break;
  }
  } while (currentPageToken && pagesFetched < MAX_PAGES_TO_FETCH);

  console.log(`Finished fetching Text Search results. Total pages fetched: ${pagesFetched}. Total places: ${allPlaces.length}`);
  return { places: allPlaces };
}

/**
 * 获取地点详情 (使用Places API New)
 * @param {string} placeId - Google Places API的地点ID
 * @returns {Promise<Object>} - 地点详情
 */
async function getPlaceDetails(placeId) {
  const config = await appConfig.getConfig();
  const apiKey = config.MAPS_API_KEY;
<<<<<<< HEAD
  // Updated field mask with 10 specific fields (photos removed)
  const fieldMask = 'id,displayName,location,googleMapsUri,businessStatus,regularOpeningHours,internationalPhoneNumber,websiteUri,rating,userRatingCount';
=======
  // Updated field mask with 13 essential fields including new attributes
  const fieldMask = 'id,displayName,location,googleMapsUri,businessStatus,regularOpeningHours,nationalPhoneNumber,websiteUri,rating,userRatingCount,allowsDogs,outdoorSeating,servesVegetarianFood';
>>>>>>> 03317eed
  
  try {
    const response = await axios.get(
      `https://places.googleapis.com/v1/places/${placeId}`,
      {
        headers: {
          'Content-Type': 'application/json',
          'X-Goog-Api-Key': apiKey,
          'X-Goog-FieldMask': fieldMask
        }
      }
    );
    
    return response.data;
  } catch (error) {
    console.error('获取地点详情错误:', error);
    if (error.response) {
      console.error('Response status:', error.response.status);
      console.error('Response data:', error.response.data);
    } else {
      console.error('Error message:', error.message);
    }
    throw error;
  }
}

/**
 * 生成照片URL (使用Places API New)
 * @param {string} photoName - 照片引用名称
 * @param {number} maxWidth - 最大宽度
 * @param {number} maxHeight - 最大高度
 * @param {boolean} skipHttpRedirect - 是否跳过HTTP重定向
 * @returns {Promise<string>} - 照片URL
 */
async function getPhotoUrl(photoName, maxWidth = 800, maxHeight, skipHttpRedirect = false) {
  const config = await appConfig.getConfig();
  const apiKey = config.MAPS_API_KEY;

  if (!photoName) {
    throw new Error('photoName is required');
  }
  
  let url = `https://places.googleapis.com/v1/${photoName}/media?key=${apiKey}&maxWidthPx=${maxWidth}`;
  
  if (maxHeight) {
    url += `&maxHeightPx=${maxHeight}`;
  }
  
  if (skipHttpRedirect) {
    return url;
  }
  
  try {
    // Get the redirect URL
    const response = await axios.get(url, {
      maxRedirects: 0,
      validateStatus: status => status >= 200 && status < 400
    });
    
    if (response.headers.location) {
      return response.headers.location;
    }
    
    // If no redirect, return original URL
    return url;
  } catch (error) {
    console.error('Error getting photo URL:', error);
    throw error;
  }
}

module.exports = {
  searchNearbyPlaces,
  searchTextPlaces,
  getPlaceDetails,
  getPhotoUrl
}; <|MERGE_RESOLUTION|>--- conflicted
+++ resolved
@@ -245,13 +245,8 @@
 async function getPlaceDetails(placeId) {
   const config = await appConfig.getConfig();
   const apiKey = config.MAPS_API_KEY;
-<<<<<<< HEAD
-  // Updated field mask with 10 specific fields (photos removed)
-  const fieldMask = 'id,displayName,location,googleMapsUri,businessStatus,regularOpeningHours,internationalPhoneNumber,websiteUri,rating,userRatingCount';
-=======
   // Updated field mask with 13 essential fields including new attributes
   const fieldMask = 'id,displayName,location,googleMapsUri,businessStatus,regularOpeningHours,nationalPhoneNumber,websiteUri,rating,userRatingCount,allowsDogs,outdoorSeating,servesVegetarianFood';
->>>>>>> 03317eed
   
   try {
     const response = await axios.get(
